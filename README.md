--- conflicted
+++ resolved
@@ -60,31 +60,33 @@
 - `fftunipoly.rs`: FFT functions needed on polynomial commitments
 - `snark.rs`: implementation of a Spartan like proving system
 
-<<<<<<< HEAD
 We use ark_bn254, ark_std and ark_ff in our implementations.
-=======
-We use ark_bn254, ark_std, ark_ff in our implementations.
->>>>>>> 995bd5b3
 
-| File           | Blank | Comment | Code |
-| -------------- | ----- | ------- | ---- |
-| fftunipoly.rs  | 142   | 70      | 517  |
-| snark.rs       | 78    | 36      | 325  |
-| sumcheck.rs    | 97    | 54      | 247  |
-| unipoly.rs     | 112   | 302     | 224  |
-| mle.rs         | 55    | 21      | 219  |
-| lib.rs         | 50    | 12      | 181  |
-| kzg10.rs       | 55    | 8       | 169  |
-| gemini.rs      | 36    | 8       | 140  |
-| ph23.rs        | 38    | 15      | 140  |
-| unisumcheck.rs | 36    | 7       | 130  |
-| transcript.rs  | 20    | 2       | 98   |
-| **SUM**        | 719   | 535     | 2390 |
+------------------------------------------------------------------------------------
+File                                blank        comment           code
+------------------------------------------------------------------------------------
+unipoly.rs                            353            497           1023
+mle/mod.rs                             31            186            125
+mle/coeffs_sparse.rs                  132            157            709
+mle/evals_sparse.rs                    66             18            349
+mle/evals.rs                           58             36            272
+ph23_pcs.rs                           175            296            558
+zeromorph.rs                          194            235            530
+bcho_pcs.rs                           127            141            453
+sumcheck.rs                           165             86            418
+snark.rs                               93             67            388
+kzg10.rs                               97            163            293
+lib.rs                                 45              9            140
+unisumcheck.rs                         37             12            130
+transcript.rs                          23              2            107
+bits.rs                                26              3            102
+groupsim.rs                            18              0             72
+------------------------------------------------------------------------------------
+SUM:                                   1640           1908           5669
+------------------------------------------------------------------------------------
 
 ### Future Work
 
-- ZeroMorph is not implemented yet due to time constraint. 
-- Some of the polynomial constructions are not fully optimized yet. 
 - We look to benchmark the three approaches in the future. 
 - Adding zero knowledge construction will also be an interesting direction.
 
